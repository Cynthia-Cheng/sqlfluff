--- conflicted
+++ resolved
@@ -1,11 +1,7 @@
 """Standard SQL Linting Rules."""
 
-<<<<<<< HEAD
-import logging
 import itertools
 
-=======
->>>>>>> d5a5386e
 from .base import BaseCrawler, LintFix, LintResult, RuleSet
 
 
