# Changelog

All notable changes to this project will be documented in this file.

The format is based on [Keep a Changelog](https://keepachangelog.com/en/1.0.0/),
and this project adheres to [Semantic Versioning](https://semver.org/spec/v2.0.0.html).

## [Unreleased]

### Added

- Templating support (jinja2, python or raw).
  - Variables + Macros.
- Config file support, including specifying context for the templater.
- Documentation via Sphinx and readthedocs.
  - Including a guide on the role of SQL in the real world.
    Assisted by [@barrywhart](https://github.com/barrywhart).
- Documentation LINTING (given we're a linting project) introduced in CI.
- Reimplemented L006 & L007 which lint whitespace around operators.
<<<<<<< HEAD
- Ability to configure rule behaviour directly from the config file.
=======
- Ability to configure rule behaviour direclty from the config file.
- Implemented L010 to lint capitalisation of keywords.
>>>>>>> 8ccb88bc

### Changed

- Fixed a bug which could cause potential infinite recursion in configuration
- Changed how negative literals are handled, so that they're now a compound segment
  rather than being identified at the lexing stage. This is to allow the parser
  to resolve the potential ambiguity.
- Restructure of rule definitions to be more streamlined and also enable
  autodocumentation. This includes a more complete `RuleSet` class which now
  holds the filtering code.
- Corrected logging in fix mode not to duplicate the reporting of errors.

## [0.1.5] - 2019-11-11

### Added

- Python 3.8 Support!

### Changed

- Moved some of the responsibility for formatted logging into the linter to mean that we can
  log progressively in large directories.
- Fixed a bug in the grammar where one of the return values was messed up.

## [0.1.4] - 2019-11-10

### Added

- Added a `--exclude-rules` argument to most of the commands to allow rule users
  to exclude specific subset of rules, by [@sumitkumar1209](https://github.com/sumitkumar1209)
- Added lexing for `!=`, `~` and `::`.
- Added a new common segment: `LambdaSegment` which allows matching based on arbitrary
  functions which can be applied to segments.
- Recursive Expressions for both arithmetic and functions, based heavily off the grammar
  provided by the guys at [CockroachDB](https://www.cockroachlabs.com/docs/stable/sql-grammar.html#select_stmt).
- An `Anything` grammar, useful in matching rather than in parsing to match anything.

### Changed

- Complete rewrite of the bracket counting functions, using some centralised class methods
  on the `BaseGrammar` class to support common matching features across multiple grammars.
  In particular this affects the `Delimited` grammar which is now *much simpler* but does
  also require *slightly* more liberal use of terminators to match effectively.
- Rather than passing around multiple variables during parsing and matching, there is now
  a `ParseContext` object which contains things like the dialect and various depths. This
  simplifies the parsing and matching code significantly.
- Bracket referencing is now done from the dialect directly, rather than in individual
  Grammars (except the `Bracketed` grammar, which still implements it directly). This
  takes out some originally duplicated code.
- Corrected the parsing of ordering keywords in and `ORDER BY` clause.

### Removed

- Removed the `bracket_sensitive_forward_match` method from the `BaseGrammar`. It was ugly
  and not flexible enough. It's been replaced by a suite of methods as described above.

## [0.1.3] - 2019-10-30

### Changed

- Tweak to the L001 rule so that it doesn't crash the whole thing.

## [0.1.2] - 2019-10-30

### Changed

- Fixed the errors raised by the lexer.

## [0.1.1] - 2019-10-30

### Changed

- Fixed which modules from sqlfluff are installed in the setup.py. This affects
  the `version` command.

## [0.1.0] - 2019-10-29

### Changed

- *Big Rewrite - some loss in functionality might be apparent compared
  to pre-0.1.0. Please submit any major problems as issues on github*
- Changed unicode handling for better escape codes in python 2.
  Thanks [@mrshu](https://github.com/mrshu)
- BIG rewrite of the parser, completely new architecture. This introduces
  breaking changes and some loss of functionality while we catch up.
  - In particular, matches now return partial matches to speed up parsing.
  - The `Delimited` matcher has had a significant re-write with a major
    speedup and broken the dependency on `Sequence`.
  - Rewrite of `StartsWith` and `Sequence` to use partial matches properly.
  - Different treatment of numeric literals.
  - Both `Bracketed` and `Delimited` respect bracket counting.
  - MASSIVE rewrite of `Bracketed`.
- Grammars now have timers.
- Joins properly parsing,
- Rewrite of logging to selectively output commands at different levels
  of verbosity. This uses the `verbosity_logger` method.
- Added a command line `sqlfluff parse` option which runs just the parsing step
  of the process to better understand how a file is being parsed. This also
  has options to configure how deep we recurse.
- Complete Re-write of the rules section, implementing new `crawlers` which
  implement the linting rules. Now with inbuilt fixers in them.
- Old rules removed and re implemented so we now have parity with the old rule sets.
- Moved to using Ref mostly within the core grammar so that we can have recursion.
- Used recursion to do a first implementation of arithmetic parsing. Including a test for it.
- Moved the main grammar into a seperate dialect and renamed source and test files accordingly.
- Moved to file-based tests for the ansi dialect to make it easier to test using the tool directly.
- As part of file tests - expected outcomes are now encoded in yaml to make it easier to write new tests.
- Vastly improved readability and debugging potential of the _match logging.
- Added support for windows line endings in the lexer.

## [0.0.7] - 2018-11-19

### Added

- Added a `sqlfluff fix` as a command to implement auto-fixing of linting
  errors. For now only `L001` is implemented as a rule that can fix things.
- Added a `rules` command to introspect the available rules.
- Updated the cli table function to use the `testwrap` library and also
  deal a lot better with longer values.
- Added a `--rules` argument to most of the commands to allow rule users
  to focus their search on a specific subset of rules.

### Changed

- Refactor the cli tests to use the click CliRunner. Much faster

## [0.0.6] - 2018-11-15

### Added

- Number matching

### Changed

- Fixed operator parsing and linting (including allowing the exception of `(*)`)

## [0.0.5] - 2018-11-15

### Added

- Much better documentation including the DOCS.md

### Changed

- Fixed comma parsing and linting

## [0.0.4] - 2018-11-14

### Added

- Added operator regexes
- Added a priority for matchers to resolve some ambiguity
- Added tests for operator regexes
- Added ability to initialise the memory in rules

## [0.0.3] - 2018-11-14

### Added

- Refactor of rules to allow rules with memory
- Adding comma linting rules (correcting the single character matchers)
- Adding mixed indentation linting rules
- Integration with CircleCI, CodeCov and lots of badges

### Changed

- Changed import of version information to fix bug with importing config.ini
- Added basic violations/file reporting for some verbosities
- Refactor of rules to simplify definition
- Refactor of color cli output to make it more reusable

## [0.0.2] - 2018-11-09

### Added

- Longer project description
- Proper exit codes
- colorama for colored output

### Changed

- Significant CLI changes
- Much improved output from CLI

## [0.0.1] - 2018-11-07

### Added

- Initial Commit! - VERY ALPHA
- Restructure into [package layout](https://blog.ionelmc.ro/2014/05/25/python-packaging/#the-structure)
- Adding Tox and Pytest so that they work<|MERGE_RESOLUTION|>--- conflicted
+++ resolved
@@ -17,12 +17,8 @@
     Assisted by [@barrywhart](https://github.com/barrywhart).
 - Documentation LINTING (given we're a linting project) introduced in CI.
 - Reimplemented L006 & L007 which lint whitespace around operators.
-<<<<<<< HEAD
-- Ability to configure rule behaviour directly from the config file.
-=======
 - Ability to configure rule behaviour direclty from the config file.
 - Implemented L010 to lint capitalisation of keywords.
->>>>>>> 8ccb88bc
 
 ### Changed
 
